--- conflicted
+++ resolved
@@ -67,66 +67,40 @@
 }
 
 // NewInformer creates a newk8s client based on a service account
-func NewInformer(client clientset.Interface, namespaces ...string) *InformerManager {
+func NewInformer(client clientset.Interface, singleWatcher bool) *InformerManager {
 	onceForInformer.Do(func() {
 		signalHandler = setupSignalHandler()
 		informerFactory = informers.NewSharedInformerFactory(client, noResyncPeriodFunc())
 	})
 
-	informerFactories := map[string]informers.SharedInformerFactory{
-		defaultInformerFactoryNamespace: informerFactory,
-	}
-
-	for _, ns := range namespaces {
-		informerFactories[ns] = informers.NewSharedInformerFactoryWithOptions(client, noResyncPeriodFunc(), informers.WithNamespace(ns))
-	}
-
 	return &InformerManager{
-		client:                      client,
-		stopCh:                      signalHandler,
-		namespacedInformerFactories: informerFactories,
-		namespacedSecretInformer:    make(map[string]informerv1.SecretInformer),
+		client:          client,
+		stopCh:          signalHandler,
+		informerFactory: informerFactory,
 	}
 }
 
 // GetSecretLister creates a lister to use
-func (im *InformerManager) GetSecretLister(namespace string) listerv1.SecretLister {
-	return im.getSecretInformer(namespace).Lister()
+func (im *InformerManager) GetSecretLister() listerv1.SecretLister {
+	if im.secretInformer == nil {
+		im.secretInformer = im.informerFactory.Core().V1().Secrets()
+	}
+
+	return im.secretInformer.Lister()
 }
 
 // GetSecretInformer gets secret informer
-func (im *InformerManager) GetSecretInformer(namespace string) informerv1.SecretInformer {
-	return im.getSecretInformer(namespace)
-}
-
-func (im *InformerManager) getSecretInformer(namespace string) informerv1.SecretInformer {
-	secretInformer, ok := im.namespacedSecretInformer[namespace]
-	if ok {
-		return secretInformer
+func (im *InformerManager) GetSecretInformer() informerv1.SecretInformer {
+	if im.secretInformer == nil {
+		im.secretInformer = im.informerFactory.Core().V1().Secrets()
 	}
-
-	factory, ok := im.namespacedInformerFactories[namespace]
-	if !ok {
-		factory = informers.NewSharedInformerFactoryWithOptions(im.client, noResyncPeriodFunc(), informers.WithNamespace(namespace))
-		im.namespacedInformerFactories[namespace] = factory
-		go factory.Start(im.stopCh)
-	}
-
-	secretInformer = factory.Core().V1().Secrets()
-	im.namespacedSecretInformer[namespace] = secretInformer
-
-	return secretInformer
+	return im.secretInformer
 }
 
 // AddNodeListener hooks up add, update, delete callbacks
 func (im *InformerManager) AddNodeListener(add, remove func(obj interface{}), update func(oldObj, newObj interface{})) {
 	if im.nodeInformer == nil {
-		factory, ok := im.namespacedInformerFactories[defaultInformerFactoryNamespace]
-		if !ok {
-			panic("no default informer factory")
-		}
-
-		im.nodeInformer = factory.Core().V1().Nodes().Informer()
+		im.nodeInformer = im.informerFactory.Core().V1().Nodes().Informer()
 	}
 
 	im.nodeInformer.AddEventHandler(cache.ResourceEventHandlerFuncs{
@@ -138,36 +112,21 @@
 
 // GetNodeLister creates a lister to use
 func (im *InformerManager) GetNodeLister() listerv1.NodeLister {
-	factory, ok := im.namespacedInformerFactories[defaultInformerFactoryNamespace]
-	if !ok {
-		panic("no default informer factory")
-	}
-	return factory.Core().V1().Nodes().Lister()
+	return im.informerFactory.Core().V1().Nodes().Lister()
 }
 
 // IsNodeInformerSynced returns whether node informer is synced
 func (im *InformerManager) IsNodeInformerSynced() cache.InformerSynced {
-	factory, ok := im.namespacedInformerFactories[defaultInformerFactoryNamespace]
-	if !ok {
-		panic("no default informer factory")
-	}
-
-	return factory.Core().V1().Nodes().Informer().HasSynced
+	return im.informerFactory.Core().V1().Nodes().Informer().HasSynced
 }
 
 // Listen starts the Informers. Based on client-go informer package, if the Lister has
 // already been initialized, it will not re-init them. Only new non-init Listers will be initialized.
 func (im *InformerManager) Listen() {
-<<<<<<< HEAD
-	for _, factory := range im.namespacedInformerFactories {
-		go factory.Start(im.stopCh)
-	}
-=======
 	go im.informerFactory.Start(im.stopCh)
 }
 
 // GetContext returns a context that is cancelled when the stop channel is closed
 func (im *InformerManager) GetContext() context.Context {
 	return wait.ContextForChannel(im.stopCh)
->>>>>>> 9d1c0511
 }